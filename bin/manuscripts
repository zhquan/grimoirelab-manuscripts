--- conflicted
+++ resolved
@@ -64,10 +64,7 @@
     parser.add_argument('-p', '--projects', action='store_true', help="Generate per project data")
     parser.add_argument('--indices', default=[], nargs='*',
                         help="Indices to be used to generate the report (git_index, github_index ...)")
-<<<<<<< HEAD
     parser.add_argument('-l', '--logo', help="Provide a logo for the report, Formats allowed .png,.pdf,.jpg,.mps,.jpeg,.jbig2,.jb2,.PNG,.PDF,.JPG,.JPEG,.JBIG2,.JB2,.eps")
-=======
->>>>>>> 7afe3f7a
     
     return parser.parse_args()
 
